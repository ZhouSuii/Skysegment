# Automatically generated directories and files
/output
/plugins
/cache
/scenario/ic.scn
/bluesky/resources/grib
/bluesky/resources/netcdf
/bluesky
/results
/runs
*.nsys-rep
*.sqlite
*.prof
<<<<<<< HEAD
/.github
=======
.github/
*.sqlite
*.db
>>>>>>> a28247ee

# Potentially locally-copied BADA installation
/bluesky/resources/performance/BADA/*
!/bluesky/resources/performance/BADA/README.md

# Sphinx documentation
/docs/_build/

# virtual environment
venv

# PyBuilder
target/

.DS_Store
settings.cfg
*.bak
# Byte-compiled / optimized / DLL files
__pycache__/
*.py[cod]

# Editor project files
*.sublime*
*.atom-build*
*.build-tools*
.idea/*
.vscode/*

# C extensions
*.so

# Distribution / packaging
__pycache__
.Python
env/
build/
develop-eggs/
dist/
downloads/
eggs/
lib/
lib64/
parts/
sdist/
var/
tmp/
*.egg-info/
.installed.cfg
*.egg
.eggs/*

# PyInstaller
#  Usually these files are written by a python script from a template
#  before PyInstaller builds the exe, so as to inject date/other infos into it.
*.manifest
*.spec

# Installer logs
pip-log.txt
pip-delete-this-directory.txt

# Unit test / coverage reports
htmlcov/
.tox/
.coverage
.cache
nosetests.xml
coverage.xml
.mypy_cache/

# Translations
*.mo
*.pot

# Django stuff:
*.log

# Sphinx documentation
docs/_build/

# PyBuilder
target/

ssd.obj

# IPython
*-checkpoint.py
*-checkpoint.ipynb
.ropeproject/config.py
<|MERGE_RESOLUTION|>--- conflicted
+++ resolved
@@ -1,109 +1,106 @@
-# Automatically generated directories and files
-/output
-/plugins
-/cache
-/scenario/ic.scn
-/bluesky/resources/grib
-/bluesky/resources/netcdf
-/bluesky
-/results
-/runs
-*.nsys-rep
-*.sqlite
-*.prof
-<<<<<<< HEAD
-/.github
-=======
-.github/
-*.sqlite
-*.db
->>>>>>> a28247ee
-
-# Potentially locally-copied BADA installation
-/bluesky/resources/performance/BADA/*
-!/bluesky/resources/performance/BADA/README.md
-
-# Sphinx documentation
-/docs/_build/
-
-# virtual environment
-venv
-
-# PyBuilder
-target/
-
-.DS_Store
-settings.cfg
-*.bak
-# Byte-compiled / optimized / DLL files
-__pycache__/
-*.py[cod]
-
-# Editor project files
-*.sublime*
-*.atom-build*
-*.build-tools*
-.idea/*
-.vscode/*
-
-# C extensions
-*.so
-
-# Distribution / packaging
-__pycache__
-.Python
-env/
-build/
-develop-eggs/
-dist/
-downloads/
-eggs/
-lib/
-lib64/
-parts/
-sdist/
-var/
-tmp/
-*.egg-info/
-.installed.cfg
-*.egg
-.eggs/*
-
-# PyInstaller
-#  Usually these files are written by a python script from a template
-#  before PyInstaller builds the exe, so as to inject date/other infos into it.
-*.manifest
-*.spec
-
-# Installer logs
-pip-log.txt
-pip-delete-this-directory.txt
-
-# Unit test / coverage reports
-htmlcov/
-.tox/
-.coverage
-.cache
-nosetests.xml
-coverage.xml
-.mypy_cache/
-
-# Translations
-*.mo
-*.pot
-
-# Django stuff:
-*.log
-
-# Sphinx documentation
-docs/_build/
-
-# PyBuilder
-target/
-
-ssd.obj
-
-# IPython
-*-checkpoint.py
-*-checkpoint.ipynb
-.ropeproject/config.py
+# Automatically generated directories and files
+/output
+/plugins
+/cache
+/scenario/ic.scn
+/bluesky/resources/grib
+/bluesky/resources/netcdf
+/bluesky
+/results
+/runs
+*.nsys-rep
+*.sqlite
+*.prof
+.github/
+*.sqlite
+*.db
+/.github
+
+# Potentially locally-copied BADA installation
+/bluesky/resources/performance/BADA/*
+!/bluesky/resources/performance/BADA/README.md
+
+# Sphinx documentation
+/docs/_build/
+
+# virtual environment
+venv
+
+# PyBuilder
+target/
+
+.DS_Store
+settings.cfg
+*.bak
+# Byte-compiled / optimized / DLL files
+__pycache__/
+*.py[cod]
+
+# Editor project files
+*.sublime*
+*.atom-build*
+*.build-tools*
+.idea/*
+.vscode/*
+
+# C extensions
+*.so
+
+# Distribution / packaging
+__pycache__
+.Python
+env/
+build/
+develop-eggs/
+dist/
+downloads/
+eggs/
+lib/
+lib64/
+parts/
+sdist/
+var/
+tmp/
+*.egg-info/
+.installed.cfg
+*.egg
+.eggs/*
+
+# PyInstaller
+#  Usually these files are written by a python script from a template
+#  before PyInstaller builds the exe, so as to inject date/other infos into it.
+*.manifest
+*.spec
+
+# Installer logs
+pip-log.txt
+pip-delete-this-directory.txt
+
+# Unit test / coverage reports
+htmlcov/
+.tox/
+.coverage
+.cache
+nosetests.xml
+coverage.xml
+.mypy_cache/
+
+# Translations
+*.mo
+*.pot
+
+# Django stuff:
+*.log
+
+# Sphinx documentation
+docs/_build/
+
+# PyBuilder
+target/
+
+ssd.obj
+
+# IPython
+*-checkpoint.py
+*-checkpoint.ipynb
+.ropeproject/config.py